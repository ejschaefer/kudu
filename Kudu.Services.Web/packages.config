﻿<?xml version="1.0" encoding="utf-8"?>
<packages>
  <package id="Microsoft.AspNet.WebApi.Client" version="4.0.20522.0" />
  <package id="Microsoft.AspNet.WebApi.Core" version="4.0.20522.0" />
  <package id="Microsoft.AspNet.WebApi.WebHost" version="4.0.20522.0" />
  <package id="Microsoft.Net.Http" version="2.0.20522.0" />
  <package id="Microsoft.Web.Infrastructure" version="1.0.0.0" />
<<<<<<< HEAD
  <package id="Ninject" version="2.2.1.4" />
  <package id="Ninject.Extensions.Wcf" version="2.2.0.4" />
=======
  <package id="Newtonsoft.Json" version="4.5.5" />
  <package id="Ninject" version="2.2.1.4" />
>>>>>>> 0bfd07c1
  <package id="System.IO.Abstractions" version="1.4.0.23" />
  <package id="WebActivator" version="1.5" />
  <package id="XmlSettings" version="0.1.1" />
</packages><|MERGE_RESOLUTION|>--- conflicted
+++ resolved
@@ -5,13 +5,9 @@
   <package id="Microsoft.AspNet.WebApi.WebHost" version="4.0.20522.0" />
   <package id="Microsoft.Net.Http" version="2.0.20522.0" />
   <package id="Microsoft.Web.Infrastructure" version="1.0.0.0" />
-<<<<<<< HEAD
-  <package id="Ninject" version="2.2.1.4" />
-  <package id="Ninject.Extensions.Wcf" version="2.2.0.4" />
-=======
   <package id="Newtonsoft.Json" version="4.5.5" />
   <package id="Ninject" version="2.2.1.4" />
->>>>>>> 0bfd07c1
+  <package id="SignalR.Server" version="0.4.0.0" />
   <package id="System.IO.Abstractions" version="1.4.0.23" />
   <package id="WebActivator" version="1.5" />
   <package id="XmlSettings" version="0.1.1" />
